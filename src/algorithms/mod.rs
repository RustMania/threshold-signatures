--- conflicted
+++ resolved
@@ -98,7 +98,6 @@
 where
     Self: Sized,
 {
-<<<<<<< HEAD
     #![allow(clippy::needless_arbitrary_self_type)]
     fn powm_sec(self: &Self, exponent: &Self, modulus: &Self) -> Self;
 }
@@ -107,15 +106,7 @@
 // the underlying GMP call is NOT powm_sec(),
 // and inner object is private
 impl Powm for BigInt {
-
     #![allow(clippy::needless_arbitrary_self_type)]
-=======
-    fn powm_sec(self: &Self, exponent: &Self, modulus: &Self) -> Self;
-}
-
-impl Powm for BigInt {
-    // this is quick & dirty fix: the underlying GMP call is NOT secure!!!
->>>>>>> 07b215e1
     fn powm_sec(self: &Self, exponent: &Self, modulus: &Self) -> Self {
         assert!(exponent >= &BigInt::zero(), "exponent must be non-negative");
         BigInt::mod_pow(self, exponent, modulus)
