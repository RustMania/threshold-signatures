--- conflicted
+++ resolved
@@ -32,18 +32,9 @@
         let x = g.powm_sec(&r, N);
         let c = HSha512Trunc256::create_hash(&[&BigInt::from(security_param), N, g, V, &x]);
 
-<<<<<<< HEAD
-        let y = r - c.borrow() * s;
-        Self { y, c }
-=======
         let y = r.borrow() - c.borrow() * s;
         r.zeroize_bn();
-        Self {
-            security_param,
-            y,
-            c,
-        }
->>>>>>> f0114f19
+        Self { y, c }
     }
 
     pub fn verify(&self, N: &BigInt, g: &BigInt, V: &BigInt, security_param: u32) -> bool {
